--- conflicted
+++ resolved
@@ -1,6 +1,5 @@
 // API Configuration for different environments
 const getApiUrl = () => {
-<<<<<<< HEAD
   // In development, use the proxy (relative URL)
   // In production, use the full URL
   if (import.meta.env.DEV) {
@@ -8,13 +7,8 @@
   }
 
   // Production API URL
-  return "https://www.api.vire.agency/api/v1";
+  return "https://vireworkplace-backend-hpca.onrender.com/api/v1";
 };
-=======
-  // Always use the full URL to avoid proxy issues
-  return 'https://vireworkplace-backend-hpca.onrender.com/api/v1'
-}
->>>>>>> 1f5dbd94
 
 // API Configuration object
 export const apiConfig = {
